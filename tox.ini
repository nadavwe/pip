[tox]
minversion = 3.4.0
envlist =
    docs, packaging, lint-py2, lint-py3, mypy,
    py27, py35, py36, py37, py38, pypy, pypy3

[helpers]
# Wrapper for calls to pip that make sure the version being used is the
# original virtualenv (stable) version, and not the code being tested.
pip = python {toxinidir}/tools/tox_pip.py

[testenv]
passenv = CI GIT_SSL_CAINFO
setenv =
    # This is required in order to get UTF-8 output inside of the subprocesses
    # that our tests use.
    LC_CTYPE = en_US.UTF-8
deps = -r{toxinidir}/tools/requirements/tests.txt
commands_pre =
	python -c 'import shutil, sys; shutil.rmtree(sys.argv[1], ignore_errors=True)' {toxinidir}/tests/data/common_wheels
	{[helpers]pip} wheel -w {toxinidir}/tests/data/common_wheels -r {toxinidir}/tools/requirements/tests-common_wheels.txt
commands = pytest --timeout 300 []
install_command = {[helpers]pip} install {opts} {packages}
list_dependencies_command = {[helpers]pip} freeze --all

[testenv:coverage-py3]
basepython = python3
commands = pytest --timeout 300 --cov=pip --cov-report=term-missing --cov-report=xml --cov-report=html tests/unit {posargs}

[testenv:docs]
# Don't skip install here since pip_sphinxext uses pip's internals.
<<<<<<< HEAD
deps = -r{toxinidir}/tools/docs-requirements.txt
basepython = python3.7
=======
deps = -r{toxinidir}/tools/requirements/docs.txt
basepython = python3.6
>>>>>>> ef91b330
commands =
    sphinx-build -W -d {envtmpdir}/doctrees/html -b html docs/html docs/build/html
    # Having the conf.py in the docs/html is weird but needed because we
    # can not use a different configuration directory vs source directory on RTD
    # currently -- https://github.com/rtfd/readthedocs.org/issues/1543.
    # That is why we have a "-c docs/html" in the next line.
    sphinx-build -W -d {envtmpdir}/doctrees/man -b man docs/man docs/build/man -c docs/html

[testenv:packaging]
skip_install = True
deps =
    check-manifest
    readme_renderer
commands_pre =
commands =
    check-manifest
    python setup.py check -m -r -s

[lint]
deps = -r{toxinidir}/tools/requirements/lint.txt

[testenv:lint-py2]
skip_install = True
basepython = python2
deps = {[lint]deps}
commands_pre =
# No need to flake8 docs, tools & tasks in py2
commands =
    flake8 src tests
    isort --check-only --diff

[testenv:lint-py3]
skip_install = True
basepython = python3
deps = {[lint]deps}
commands_pre =
commands =
    flake8
    isort --check-only --diff

[testenv:mypy]
skip_install = True
basepython = python3
deps = -r{toxinidir}/tools/requirements/mypy.txt
commands_pre =
commands =
    mypy src
    mypy src -2<|MERGE_RESOLUTION|>--- conflicted
+++ resolved
@@ -29,13 +29,8 @@
 
 [testenv:docs]
 # Don't skip install here since pip_sphinxext uses pip's internals.
-<<<<<<< HEAD
-deps = -r{toxinidir}/tools/docs-requirements.txt
+deps = -r{toxinidir}/tools/requirements/docs.txt
 basepython = python3.7
-=======
-deps = -r{toxinidir}/tools/requirements/docs.txt
-basepython = python3.6
->>>>>>> ef91b330
 commands =
     sphinx-build -W -d {envtmpdir}/doctrees/html -b html docs/html docs/build/html
     # Having the conf.py in the docs/html is weird but needed because we
