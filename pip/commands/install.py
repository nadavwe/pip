--- conflicted
+++ resolved
@@ -137,19 +137,15 @@
             default=None,
             help="Install everything relative to this alternate root directory.")
 
-<<<<<<< HEAD
         cmd_opts.add_option(cmdoptions.use_wheel)
 
-        index_opts = cmdoptions.make_option_group(cmdoptions.index_group, self.parser)
-=======
         cmd_opts.add_option(
             '--pre',
             action='store_true',
             default=False,
             help="Include pre-release and development versions. By default, pip only finds stable versions.")
 
-        index_opts = make_option_group(index_group, self.parser)
->>>>>>> c0e830e4
+        index_opts = cmdoptions.make_option_group(cmdoptions.index_group, self.parser)
 
         self.parser.insert_option_group(0, index_opts)
         self.parser.insert_option_group(0, cmd_opts)
